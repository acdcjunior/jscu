{
  "name": "js-crypto-hmac",
  "version": "0.3.6",
  "description": "Universal Module for HMAC (Hash-based Message Authentication Code) in JavaScript",
  "main": "dist/index.js",
  "scripts": {
    "test": "cross-env NODE_ENV=test nyc mocha --recursive $(find test -name '*.spec.js')",
    "test:bundle": "npm run webpack && cross-env TEST_ENV=bundle npm run test",
    "karma": "cross-env TEST_ENV=source karma start",
    "karma:bundle": "npm run webpack && cross-env TEST_ENV=bundle karma start",
    "karma:window": "npm run webpack && cross-env TEST_ENV=window karma start",
    "html": "npm run webpack && npm run html:source && npm run html:bundle && npm run html:window",
    "html:source": "cross-env TEST_ENV=source NODE_ENV=html npm run webpack",
    "html:bundle": "cross-env TEST_ENV=bundle NODE_ENV=html npm run webpack",
    "html:window": "cross-env TEST_ENV=window NODE_ENV=html npm run webpack",
    "webpack": "webpack --optimize-minimize --mode development --config webpack.dev.js",
    "webpack:prod": "cross-env NODE_ENV=production webpack --optimize-minimize --mode production --config webpack.prod.js",
    "analyze": "cross-env NODE_ENV=production webpack --mode production --optimize-minimize --json --config webpack.prod.js | webpack-bundle-size-analyzer",
    "babel": "cross-env NODE_ENV=production babel src -d dist/ --keep-file-extension",
    "build": "rm -rf ./dist && npm run babel && npm run webpack:prod",
    "cleanup": "rm -rf ./dist coverage .nyc_output; rm -rf ./test/html/*.bundle.js; rm -rf ./test/html/test.html"
  },
  "author": "Jun Kurihara",
  "license": "MIT",
  "repository": {
    "type": "git",
    "url": "git+https://github.com/junkurihara/jscu.git"
  },
  "bugs": {
    "url": "https://github.com/junkurihara/jscu/issues"
  },
  "homepage": "https://github.com/junkurihara/jscu/tree/master/packages/js-crypto-hmac#readme",
  "keywords": [
    "crypto",
    "hmac",
    "webcrypto"
  ],
  "devDependencies": {
<<<<<<< HEAD
    "js-crypto-random": "^0.2.8",
    "js-encoding-utils": "0.3.3"
=======
    "js-crypto-random": "^0.2.7",
    "js-encoding-utils": "0.3.4"
>>>>>>> 85913b5c
  },
  "dependencies": {
    "@babel/runtime": "^7.3.4",
    "js-crypto-env": "^0.1.3",
    "js-crypto-hash": "^0.3.5"
  }
}<|MERGE_RESOLUTION|>--- conflicted
+++ resolved
@@ -36,13 +36,8 @@
     "webcrypto"
   ],
   "devDependencies": {
-<<<<<<< HEAD
     "js-crypto-random": "^0.2.8",
-    "js-encoding-utils": "0.3.3"
-=======
-    "js-crypto-random": "^0.2.7",
     "js-encoding-utils": "0.3.4"
->>>>>>> 85913b5c
   },
   "dependencies": {
     "@babel/runtime": "^7.3.4",
