--- conflicted
+++ resolved
@@ -57,19 +57,11 @@
     "buffer": "~5.4.0",
     "des.js": "~1.0.0",
     "elliptic": "~6.5.0",
-<<<<<<< HEAD
     "js-crypto-aes": "^0.7.1",
     "js-crypto-hash": "^0.6.1",
     "js-crypto-pbkdf": "^0.5.1",
     "js-crypto-random": "^0.4.1",
-    "js-encoding-utils": "0.5.4",
-=======
-    "js-crypto-aes": "^0.7.0",
-    "js-crypto-hash": "^0.6.0",
-    "js-crypto-pbkdf": "^0.5.0",
-    "js-crypto-random": "^0.4.0",
     "js-encoding-utils": "0.5.6",
->>>>>>> 4054f87c
     "lodash.clonedeep": "~4.5.0"
   }
 }