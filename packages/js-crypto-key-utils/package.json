{
  "name": "js-crypto-key-utils",
<<<<<<< HEAD
  "version": "0.5.7",
=======
  "version": "0.5.9",
>>>>>>> 2c62a6e2
  "description": "Universal Module for Cryptographic Key Utilities in JavaScript, including PEM-JWK converters",
  "main": "dist/index.js",
  "scripts": {
    "test": "cross-env NODE_ENV=test nyc mocha --recursive $(find test -name '*.spec.js')",
    "test:bundle": "npm run webpack && cross-env TEST_ENV=bundle npm run test",
    "karma": "cross-env TEST_ENV=source karma start",
    "karma:bundle": "npm run webpack && cross-env TEST_ENV=bundle karma start",
    "karma:window": "npm run webpack && cross-env TEST_ENV=window karma start",
    "html": "npm run webpack && npm run html:source && npm run html:bundle && npm run html:window",
    "html:source": "cross-env TEST_ENV=source NODE_ENV=html npm run webpack",
    "html:bundle": "cross-env TEST_ENV=bundle NODE_ENV=html npm run webpack",
    "html:window": "cross-env TEST_ENV=window NODE_ENV=html npm run webpack",
    "webpack": "webpack --optimize-minimize --mode development --config webpack.dev.js",
    "webpack:prod": "cross-env NODE_ENV=production webpack --optimize-minimize --mode production --config webpack.prod.js",
    "analyze": "cross-env NODE_ENV=production webpack --mode production --optimize-minimize --json --config webpack.prod.js | webpack-bundle-size-analyzer",
    "babel": "cross-env NODE_ENV=production babel src -d dist/ --keep-file-extension",
    "build": "rm -rf ./dist && npm run babel && npm run webpack:prod",
    "cleanup": "rm -rf ./dist coverage .nyc_output; rm -rf ./test/html/*.bundle.js; rm -rf ./test/html/test.html"
  },
  "author": "Jun Kurihara",
  "license": "MIT",
  "repository": {
    "type": "git",
    "url": "git+https://github.com/junkurihara/jscu.git"
  },
  "bugs": {
    "url": "https://github.com/junkurihara/jscu/issues"
  },
  "homepage": "https://github.com/junkurihara/jscu/tree/master/packages/js-crypto-key-utils#readme",
  "keywords": [
    "crypto",
    "webcrypto",
    "pem",
    "der",
    "jwk",
    "spki",
    "pkcs8",
    "asn1",
    "ecc",
    "rsa",
    "jwk thumbprint",
    "rfc3447",
    "rfc5280",
    "rfc5208",
    "rfc5480",
    "rfc5915",
    "rfc5958",
    "rfc7638",
    "rfc8018"
  ],
  "dependencies": {
    "@babel/runtime": "^7.1.5",
    "asn1.js": "^5.0.1",
    "buffer": "^5.2.1",
    "des.js": "^1.0.0",
    "elliptic": "^6.4.1",
<<<<<<< HEAD
    "js-crypto-aes": "^0.4.4",
    "js-crypto-hash": "^0.3.3",
    "js-crypto-pbkdf": "^0.2.2",
    "js-crypto-random": "^0.2.6",
=======
    "js-crypto-aes": "^0.4.5",
    "js-crypto-hash": "^0.3.4",
    "js-crypto-pbkdf": "^0.2.4",
    "js-crypto-random": "^0.2.7",
>>>>>>> 2c62a6e2
    "js-encoding-utils": "^0.3.0",
    "lodash.clonedeep": "^4.5.0"
  }
}<|MERGE_RESOLUTION|>--- conflicted
+++ resolved
@@ -1,10 +1,6 @@
 {
   "name": "js-crypto-key-utils",
-<<<<<<< HEAD
-  "version": "0.5.7",
-=======
   "version": "0.5.9",
->>>>>>> 2c62a6e2
   "description": "Universal Module for Cryptographic Key Utilities in JavaScript, including PEM-JWK converters",
   "main": "dist/index.js",
   "scripts": {
@@ -61,17 +57,10 @@
     "buffer": "^5.2.1",
     "des.js": "^1.0.0",
     "elliptic": "^6.4.1",
-<<<<<<< HEAD
-    "js-crypto-aes": "^0.4.4",
-    "js-crypto-hash": "^0.3.3",
-    "js-crypto-pbkdf": "^0.2.2",
-    "js-crypto-random": "^0.2.6",
-=======
     "js-crypto-aes": "^0.4.5",
     "js-crypto-hash": "^0.3.4",
     "js-crypto-pbkdf": "^0.2.4",
     "js-crypto-random": "^0.2.7",
->>>>>>> 2c62a6e2
     "js-encoding-utils": "^0.3.0",
     "lodash.clonedeep": "^4.5.0"
   }
