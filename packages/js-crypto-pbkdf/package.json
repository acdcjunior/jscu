{
  "name": "js-crypto-pbkdf",
<<<<<<< HEAD
  "version": "0.2.2",
=======
  "version": "0.2.4",
>>>>>>> 2c62a6e2
  "description": "Universal Module for Password-based Key Derivation Function (PBKDF) in JavaScript",
  "main": "dist/index.js",
  "scripts": {
    "test": "cross-env NODE_ENV=test nyc mocha --recursive $(find test -name '*.spec.js')",
    "test:bundle": "npm run webpack && cross-env TEST_ENV=bundle npm run test",
    "karma": "cross-env TEST_ENV=source karma start",
    "karma:bundle": "npm run webpack && cross-env TEST_ENV=bundle karma start",
    "karma:window": "npm run webpack && cross-env TEST_ENV=window karma start",
    "html": "npm run webpack && npm run html:source && npm run html:bundle && npm run html:window",
    "html:source": "cross-env TEST_ENV=source NODE_ENV=html npm run webpack",
    "html:bundle": "cross-env TEST_ENV=bundle NODE_ENV=html npm run webpack",
    "html:window": "cross-env TEST_ENV=window NODE_ENV=html npm run webpack",
    "webpack": "webpack --optimize-minimize --mode development --config webpack.dev.js",
    "webpack:prod": "cross-env NODE_ENV=production webpack --optimize-minimize --mode production --config webpack.prod.js",
    "analyze": "cross-env NODE_ENV=production webpack --mode production --optimize-minimize --json --config webpack.prod.js | webpack-bundle-size-analyzer",
    "babel": "cross-env NODE_ENV=production babel src -d dist/ --keep-file-extension",
    "build": "rm -rf ./dist && npm run babel && npm run webpack:prod",
    "cleanup": "rm -rf ./dist coverage .nyc_output; rm -rf ./test/html/*.bundle.js; rm -rf ./test/html/test.html"
  },
  "author": "Jun Kurihara",
  "license": "MIT",
  "repository": {
    "type": "git",
    "url": "git+https://github.com/junkurihara/jscu.git"
  },
  "bugs": {
    "url": "https://github.com/junkurihara/jscu/issues"
  },
  "homepage": "https://github.com/junkurihara/jscu/tree/master/packages/js-crypto-pbkdf#readme",
  "keywords": [
    "crypto",
    "pbdkf2",
    "pbkdf1",
    "pkcs#5",
    "rfc8018"
  ],
  "dependencies": {
    "@babel/runtime": "^7.1.5",
    "js-crypto-hash": "^0.3.4",
    "js-crypto-hmac": "^0.3.4",
    "js-encoding-utils": "^0.3.0"
  }
}<|MERGE_RESOLUTION|>--- conflicted
+++ resolved
@@ -1,10 +1,6 @@
 {
   "name": "js-crypto-pbkdf",
-<<<<<<< HEAD
-  "version": "0.2.2",
-=======
   "version": "0.2.4",
->>>>>>> 2c62a6e2
   "description": "Universal Module for Password-based Key Derivation Function (PBKDF) in JavaScript",
   "main": "dist/index.js",
   "scripts": {
