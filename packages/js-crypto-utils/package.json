{
  "name": "js-crypto-utils",
<<<<<<< HEAD
  "version": "0.14.15",
=======
  "version": "0.14.17",
>>>>>>> 2c62a6e2
  "description": "JavaScript cryptographic utilities for OpenSSL-WebCrypto compatibility including PEM/X509-JWK converter.",
  "main": "dist/index.js",
  "scripts": {
    "test": "cross-env NODE_ENV=test nyc mocha --recursive $(find test -name '*.spec.js')",
    "test:bundle": "npm run webpack && cross-env TEST_ENV=bundle npm run test",
    "karma": "cross-env TEST_ENV=source karma start",
    "karma:bundle": "npm run webpack && cross-env TEST_ENV=bundle karma start",
    "karma:window": "npm run webpack && cross-env TEST_ENV=window karma start",
    "html": "npm run webpack && npm run html:source && npm run html:bundle && npm run html:window",
    "html:source": "cross-env TEST_ENV=source NODE_ENV=html npm run webpack",
    "html:bundle": "cross-env TEST_ENV=bundle NODE_ENV=html npm run webpack",
    "html:window": "cross-env TEST_ENV=window NODE_ENV=html npm run webpack",
    "webpack": "webpack --optimize-minimize --mode development --config webpack.dev.js",
    "webpack:prod": "cross-env NODE_ENV=production webpack --optimize-minimize --mode production --config webpack.prod.js",
    "analyze": "cross-env NODE_ENV=production webpack --mode production --optimize-minimize --json --config webpack.prod.js | webpack-bundle-size-analyzer",
    "babel": "cross-env NODE_ENV=production babel src -d dist/ --keep-file-extension",
    "build": "rm -rf ./dist && npm run babel && npm run webpack && npm run webpack:prod",
    "cleanup": "rm -rf ./dist coverage .nyc_output; rm -rf ./test/html/*.bundle.js; rm -rf ./test/html/test.html"
  },
  "author": "Jun Kurihara",
  "license": "MIT",
  "repository": {
    "type": "git",
    "url": "git+https://github.com/junkurihara/jscu.git"
  },
  "bugs": {
    "url": "https://github.com/junkurihara/jscu/issues"
  },
  "homepage": "https://github.com/junkurihara/jscu/tree/master/packages/js-crypto-utils#readme",
  "keywords": [
    "webcrypto",
    "jwk",
    "pem",
    "x509",
    "ec",
    "es6",
    "openssl"
  ],
  "dependencies": {
    "@babel/runtime": "^7.1.5",
<<<<<<< HEAD
    "js-crypto-aes": "^0.4.4",
    "js-crypto-ec": "^0.4.6",
    "js-crypto-hash": "^0.3.3",
    "js-crypto-hkdf": "^0.4.2",
    "js-crypto-hmac": "^0.3.3",
    "js-crypto-key-utils": "^0.5.7",
    "js-crypto-pbkdf": "^0.2.2",
    "js-crypto-random": "^0.2.6",
    "js-crypto-rsa": "^0.4.8",
    "js-encoding-utils": "^0.3.0",
    "js-x509-utils": "^0.3.10",
=======
    "js-crypto-aes": "^0.4.5",
    "js-crypto-ec": "^0.4.8",
    "js-crypto-hash": "^0.3.4",
    "js-crypto-hkdf": "^0.4.3",
    "js-crypto-hmac": "^0.3.4",
    "js-crypto-key-utils": "^0.5.9",
    "js-crypto-pbkdf": "^0.2.4",
    "js-crypto-random": "^0.2.7",
    "js-crypto-rsa": "^0.4.10",
    "js-encoding-utils": "^0.3.0",
    "js-x509-utils": "^0.3.12",
>>>>>>> 2c62a6e2
    "lodash.clonedeep": "^4.5.0"
  }
}<|MERGE_RESOLUTION|>--- conflicted
+++ resolved
@@ -1,10 +1,6 @@
 {
   "name": "js-crypto-utils",
-<<<<<<< HEAD
-  "version": "0.14.15",
-=======
   "version": "0.14.17",
->>>>>>> 2c62a6e2
   "description": "JavaScript cryptographic utilities for OpenSSL-WebCrypto compatibility including PEM/X509-JWK converter.",
   "main": "dist/index.js",
   "scripts": {
@@ -45,19 +41,6 @@
   ],
   "dependencies": {
     "@babel/runtime": "^7.1.5",
-<<<<<<< HEAD
-    "js-crypto-aes": "^0.4.4",
-    "js-crypto-ec": "^0.4.6",
-    "js-crypto-hash": "^0.3.3",
-    "js-crypto-hkdf": "^0.4.2",
-    "js-crypto-hmac": "^0.3.3",
-    "js-crypto-key-utils": "^0.5.7",
-    "js-crypto-pbkdf": "^0.2.2",
-    "js-crypto-random": "^0.2.6",
-    "js-crypto-rsa": "^0.4.8",
-    "js-encoding-utils": "^0.3.0",
-    "js-x509-utils": "^0.3.10",
-=======
     "js-crypto-aes": "^0.4.5",
     "js-crypto-ec": "^0.4.8",
     "js-crypto-hash": "^0.3.4",
@@ -69,7 +52,6 @@
     "js-crypto-rsa": "^0.4.10",
     "js-encoding-utils": "^0.3.0",
     "js-x509-utils": "^0.3.12",
->>>>>>> 2c62a6e2
     "lodash.clonedeep": "^4.5.0"
   }
 }