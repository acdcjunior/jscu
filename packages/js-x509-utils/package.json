{
  "name": "js-x509-utils",
  "version": "0.5.1",
  "description": "Universal Module of X.509 Certificate Utilities in JavaScript",
  "main": "dist/index.js",
  "scripts": {
    "test": "nyc mocha --recursive $(find test -name '*.spec.ts')",
    "test:bundle": "yarn webpack && cross-env TEST_ENV=bundle yarn test",
    "karma": "cross-env TEST_ENV=source karma start",
    "karma:bundle": "yarn webpack && cross-env TEST_ENV=bundle karma start",
    "karma:window": "yarn webpack && cross-env TEST_ENV=window karma start",
    "tsc": "tsc --build ./tsconfig.json",
    "html": "yarn webpack && yarn html:source && yarn html:bundle && yarn html:window",
    "html:source": "cross-env TEST_ENV=source NODE_ENV=html yarn webpack",
    "html:bundle": "cross-env TEST_ENV=bundle NODE_ENV=html yarn webpack",
    "html:window": "cross-env TEST_ENV=window NODE_ENV=html yarn webpack",
    "webpack": "webpack --mode development --config webpack.dev.js",
    "webpack:prod": "cross-env NODE_ENV=production webpack --optimize-minimize --mode production --config webpack.prod.js",
    "build": "rm -rf ./dist && cross-env NODE_ENV=production yarn tsc && yarn webpack:prod",
    "analyze": "cross-env NODE_ENV=production webpack --mode production --optimize-minimize --json --config webpack.prod.js | webpack-bundle-size-analyzer",
    "cleanup": "rm -rf ./dist coverage .nyc_output ./node_modules ./test/html/*.bundle.js ./test/html/test.html",
    "babel": "cross-env NODE_ENV=production yarn tsc"
  },
  "author": "Jun Kurihara",
  "license": "MIT",
  "repository": {
    "type": "git",
    "url": "git+https://github.com/junkurihara/js-x509-utils.git"
  },
  "bugs": {
    "url": "https://github.com/junkurihara/jscu/issues"
  },
  "homepage": "https://github.com/junkurihara/jscu/tree/master/packages/js-x509-utils#readme",
  "keywords": [
    "crypto",
    "x509",
    "certificate",
    "rfc5280"
  ],
  "dependencies": {
    "asn1.js": "~5.2.0",
    "asn1.js-rfc5280": "~3.0.0",
    "bn.js": "~5.0.0",
    "buffer": "~5.4.0",
<<<<<<< HEAD
    "js-crypto-ec": "^0.6.1",
    "js-crypto-key-utils": "^0.7.1",
    "js-crypto-random": "^0.4.1",
    "js-crypto-rsa": "^0.6.1",
    "js-encoding-utils": "0.5.4"
=======
    "js-crypto-ec": "^0.6.0",
    "js-crypto-key-utils": "^0.7.0",
    "js-crypto-random": "^0.4.0",
    "js-crypto-rsa": "^0.6.0",
    "js-encoding-utils": "0.5.6"
>>>>>>> 4054f87c
  }
}<|MERGE_RESOLUTION|>--- conflicted
+++ resolved
@@ -42,18 +42,10 @@
     "asn1.js-rfc5280": "~3.0.0",
     "bn.js": "~5.0.0",
     "buffer": "~5.4.0",
-<<<<<<< HEAD
     "js-crypto-ec": "^0.6.1",
     "js-crypto-key-utils": "^0.7.1",
     "js-crypto-random": "^0.4.1",
     "js-crypto-rsa": "^0.6.1",
-    "js-encoding-utils": "0.5.4"
-=======
-    "js-crypto-ec": "^0.6.0",
-    "js-crypto-key-utils": "^0.7.0",
-    "js-crypto-random": "^0.4.0",
-    "js-crypto-rsa": "^0.6.0",
     "js-encoding-utils": "0.5.6"
->>>>>>> 4054f87c
   }
 }